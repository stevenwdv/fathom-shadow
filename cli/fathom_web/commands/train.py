--- conflicted
+++ resolved
@@ -11,23 +11,14 @@
 from ..utils import classifier, tensors_from
 
 
-<<<<<<< HEAD
-def learn(learning_rate, iterations, x, y, validation=None, stop_early=False, run_comment='', pos_weight=None):
+def learn(learning_rate, iterations, x, y, validation=None, stop_early=False, run_comment='', pos_weight=None, layers=[]):
     # Define a neural network using high-level modules.
     writer = SummaryWriter(comment=run_comment)
-    model = classifier(len(x[0]), len(y[0]))
+    model = classifier(len(x[0]), len(y[0]), layers)
     if pos_weight:
         pos_weight = tensor([pos_weight])
     loss_fn = BCEWithLogitsLoss(reduction='sum', pos_weight=pos_weight)  # reduction=mean converges slower.
     # TODO: Maybe also graph using add_pr_curve(), which can show how that tradeoff is going.
-=======
-def learn(learning_rate, iterations, x, y, validation=None, stop_early=False, run_comment='', layers=[]):
-    # Define a neural network using high-level modules.
-    writer = SummaryWriter(comment=run_comment)
-    model = classifier(len(x[0]), len(y[0]), layers)
-    loss_fn = BCEWithLogitsLoss(reduction='sum')  # reduction=mean converges slower.
-    # TODO: Add an option to twiddle pos_weight, which lets us trade off precision and recall. Maybe also graph using add_pr_curve(), which can show how that tradeoff is going.
->>>>>>> 1b6cd37d
     optimizer = Adam(model.parameters(), lr=learning_rate)
 
     if validation:
@@ -113,15 +104,11 @@
         default=False,
         is_flag=True,
         help='Hide per-page diagnostics that may help with ruleset debugging.')
-<<<<<<< HEAD
-def main(training_file, validation_file, stop_early, learning_rate, iterations, pos_weight, comment, quiet):
-=======
 @option('layers', '--layer', '-y',
         type=int,
         multiple=True,
         help='Add a hidden layer of the given size. You can specify more than one, and they will be connected in the given order. EXPERIMENTAL.')
-def main(training_file, validation_file, stop_early, learning_rate, iterations, comment, quiet, layers):
->>>>>>> 1b6cd37d
+def main(training_file, validation_file, stop_early, learning_rate, iterations, pos_weight, comment, quiet, layers):
     """Compute optimal coefficients for a Fathom ruleset, based on a set of
     labeled pages exported by the FathomFox Vectorizer.
 
@@ -159,11 +146,8 @@
                   validation=validation_arg,
                   stop_early=stop_early,
                   run_comment=full_comment,
-<<<<<<< HEAD
-                  pos_weight=pos_weight)
-=======
+                  pos_weight=pos_weight,
                   layers=layers)
->>>>>>> 1b6cd37d
     print(pretty_coeffs(model, training_data['header']['featureNames']))
     accuracy, false_positives, false_negatives = accuracy_per_tag(y, model(x))
     print(pretty_accuracy(('  ' if validation_file else '') + 'Training accuracy per tag: ',
