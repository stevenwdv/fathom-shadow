--- conflicted
+++ resolved
@@ -2,12 +2,8 @@
 let gUrlIndex;  // Pointer to current url in gUrls.
 let gFreezeOptions; // Freeze-dry options from UI.
 let gTimeout; // Load+Freeze timeout from UI.
-<<<<<<< HEAD
-let gViewportHeight, gViewportWidth;
-=======
 let gViewportWidth, gViewportHeight;
 let gTabUpdateListener;
->>>>>>> 51b54fab
 
 async function freezeAllPages(event) {
     event.preventDefault();
