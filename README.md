# FathomFox

A set of tools for developing [Fathom](http://mozilla.github.io/fathom/) rulesets within Firefox

## Corpus Collector

First, there is a bulk Corpus Collector tool, accessible from a toolbar button. Enter some URLs, and it "freezes" those pages to your usual downloads folder, inlining images and CSS into data URLs and getting rid of JS to keep pages deterministic so they can be used as a training or testing corpus. (Scripts loading scripts loading other scripts is surprisingly common in the wild, which often makes pages turn out unpredictably, not to mention being dependent on the network.) The Corpus Collector is useful for grabbing hundreds of pages at once, but it doesn't give you the opportunity to stop and interact with each (though it can scroll to the bottom or wait a predetermined time before freezing).

## The Developer Tools Panel

Fathom is a supervised-learning system. FathomFox's Developer Tools panel helps you do the supervision (labeling) of pages that have been bulk-collected. You can also use it as an alternative to bulk collection that lets you interact with each page before freezing. 

Load a page, visit the panel, and apply as many labels as you want to various page elements (a max of one label per element at the moment). When you're done, click Save to pull down a frozen version of the page. That sample is then ready to be used with the Trainer.

## The Trainer

Also reachable from the toolbar button is the ruleset trainer. Once you have collected a few dozen sample pages, labeled the interesting elements, and sketched out a ruleset, this automatically comes up with coefficients that deliver the most accuracy. Basically, you open the trainer and then drag a pile of samples into the same Firefox window; the trainer will then iteratively try your ruleset against all those tabs, working through different sets of coefficients until an optimum is reached.

So that you don't have to fork FathomFox itself, your rulesets go into a second webextension that you author, the so-called "trainee" extension. An example is [Fathom Trainees](https://github.com/mozilla/fathom-trainees). See its readme for more.

For now, the trainer's transition function is hard-coded to try integral values, even negative ones. This was chosen to work well with rulesets that keep their scores within the fuzzy-logic range of (0, 1). This carries the dual advantages of giving each score an intuitive interpretation as a probability and making types more composable, since the composition, once we add a future nth-root final step to type finalization, will also be within (0, 1). Adding another rule to your ruleset will no longer blow through any numeric thresholds you had programmed in.

## Tips

* Before freezing pages with the Developer Tools panel, use Firefox's Responsive Design mode (command-option-M) to set a repeatable window size. Set the same window size during training. This will ensure that the proper CSS (which may be driven by media queries) will be frozen (and later reloaded) with the page.
* For maximum fidelity, do your corpus capture in a clean copy of Firefox with no other add-ons. Some ad blockers will make changes to the DOM, like adding style attributes to ad iframes to hide them.

## Thanks

Thanks to Treora for his excellent freeze-dry library!

## Development

1. Install Firefox Nightly or Firefox Developer Edition.
2. Check out the source code.
3. `cd fathom-fox`
4. Install dependencies: `yarn`. (`npm` seems to choose different dependencies and may not work.)
<<<<<<< HEAD
5. Bundle up the extension, and launch a new copy of Firefox with it already installed: `yarn run build`
=======
5. Bundle up the extension, and launch a new copy of Nightly with it already installed: `yarn run browser`
>>>>>>> a407af67

## Version History

### 1.1.1

* Fix a bug where the Save button on the devtools panel wouldn't do anything unless an element was inspected.

### 1.1

* Add Trainer.
* Switch from npm to yarn.

### 1.0.1

* Fix the "No matching message handler" errors when downloading using the Corpus Collector.
* Switch from webpack to rollup.<|MERGE_RESOLUTION|>--- conflicted
+++ resolved
@@ -35,11 +35,7 @@
 2. Check out the source code.
 3. `cd fathom-fox`
 4. Install dependencies: `yarn`. (`npm` seems to choose different dependencies and may not work.)
-<<<<<<< HEAD
-5. Bundle up the extension, and launch a new copy of Firefox with it already installed: `yarn run build`
-=======
-5. Bundle up the extension, and launch a new copy of Nightly with it already installed: `yarn run browser`
->>>>>>> a407af67
+5. Bundle up the extension, and launch a new copy of Firefox with it already installed: `yarn run build && yarn run browser`
 
 ## Version History
 
